package idm

import (
	"context"
	"path"
	"time"

	"github.com/micro/go-micro/client"

	"github.com/pydio/cells/common/auth"
	"github.com/pydio/cells/common/forms"
	"github.com/pydio/cells/common/log"
	"github.com/pydio/cells/common/proto/jobs"
	"github.com/pydio/cells/common/proto/tree"
	"github.com/pydio/cells/common/service"
	"github.com/pydio/cells/common/views"
	"github.com/pydio/cells/scheduler/actions"
)

var (
	cleanUserDataName = "actions.idm.clean-user-data"
)

type CleanUserDataAction struct {
	targetParent string
}

func (c *CleanUserDataAction) GetDescription(lang ...string) actions.ActionDescription {
	return actions.ActionDescription{
		ID:               cleanUserDataName,
		IsInternal:       true,
		Label:            "User-data clean up",
		Icon:             "account",
		Description:      "Clean user data on deletion. Personal resources are moved to folder suffixed with the user UUID.",
		Category:         actions.ActionCategoryIDM,
		InputDescription: "Single-selection of one user, provided by the delete user event.",
		SummaryTemplate:  "",
		HasForm:          true,
	}
}

func (c *CleanUserDataAction) GetParametersForm() *forms.Form {
	return &forms.Form{Groups: []*forms.Group{
		{
			Fields: []forms.Field{
				&forms.FormField{
					Name:        "targetParent",
					Type:        forms.ParamString,
					Label:       "Data copy destination",
					Description: "Where to copy or move original files (sibling folder by default)",
					Mandatory:   false,
					Editable:    true,
				},
			},
		},
	}}
}

func (c *CleanUserDataAction) GetName() string {
	return cleanUserDataName
}

func (c *CleanUserDataAction) Init(job *jobs.Job, cl client.Client, action *jobs.Action) error {
	if tp, o := action.Parameters["targetParent"]; o {
		c.targetParent = tp
	}
	return nil
}

func (c *CleanUserDataAction) ProvidesProgress() bool {
	return true
}

func (c *CleanUserDataAction) Run(ctx context.Context, channels *actions.RunnableChannels, input jobs.ActionMessage) (jobs.ActionMessage, error) {

	users := input.GetUsers()
	if users == nil || len(users) == 0 {
		return input.WithIgnore(), nil
	}
	u := users[0]
	if u.IsGroup {
		return input.WithIgnore(), nil
	}
	log.TasksLogger(ctx).Info("Cleaning data for user", u.Zap())

	status := make(chan string)
	progress := make(chan float32)
	done := make(chan bool)
	go func() {
		for {
			select {
			case <-done:
				return
			case s := <-status:
				log.Logger(ctx).Info(s)
				channels.StatusMsg <- s
			case pg := <-progress:
				channels.Progress <- pg
			}
		}
	}()

	tp := c.targetParent
	if tp != "" {
		tp = jobs.EvaluateFieldStr(ctx, input, tp)
	}

	router := views.NewStandardRouter(views.RouterOptions{AdminView: true, SynchronousTasks: true})
	clientsPool := router.GetClientsPool()
	var cleaned bool
	// For the moment, just rename personal folder to user UUID to collision with new user with same Login
	vNodesManager := views.GetVirtualNodesManager()
	for _, vNode := range vNodesManager.ListNodes() {
		onDelete, ok := vNode.MetaStore["onDelete"]
		if !ok || onDelete != "rename-uuid" {
			continue
		}
		// Check if node exists
		resolved, e := vNodesManager.ResolveInContext(auth.WithImpersonate(ctx, u), vNode, clientsPool, false)
		if e != nil {
			done <- true
			return input.WithError(e), e
		}
		resp, e := clientsPool.GetTreeClient().ReadNode(ctx, &tree.ReadNodeRequest{Node: resolved})
		if e != nil || resp.Node == nil {
			continue
		}
		realNode := resp.Node
		var targetParentNode *tree.Node
		if tp != "" {
			// Make sure parent exists
			targetParent := &tree.Node{Path: tp, Type: tree.NodeType_COLLECTION}
			if tpEx, er := clientsPool.GetTreeClient().ReadNode(ctx, &tree.ReadNodeRequest{Node: targetParent}); er == nil {
				targetParentNode = tpEx.GetNode()
			} else if _, e := clientsPool.GetTreeClientWrite().CreateNode(ctx, &tree.CreateNodeRequest{Node: targetParent}); e == nil {
				// Wait for indexation
				service.Retry(ctx, func() error {
					tpEx, er := clientsPool.GetTreeClient().ReadNode(ctx, &tree.ReadNodeRequest{Node: targetParent})
					if er == nil {
						targetParentNode = tpEx.GetNode()
					}
					return er
				}, 1*time.Second, 5*time.Second)
			}
		}
		if targetParentNode == nil {
			// Parent not defined or not found/not created - just point to resolved sibling
			targetParentNode = &tree.Node{Path: path.Dir(realNode.GetPath())}
		}

		// Resolve as Uuid - Move Node
		folderName := "deleted-" + u.Login + "-" + u.Uuid[0:13]
		targetNode := &tree.Node{Path: path.Join(targetParentNode.GetPath(), folderName)}
		log.Logger(ctx).Info("Copy/Delete user personal folder", u.ZapLogin(), targetNode.ZapPath())
		log.TasksLogger(ctx).Info("Moving personal folder for deleted user to " + targetNode.Path)
		cleaned = true
		// Make a Copy then Delete, to make sure UUID are changed and references are cleared
<<<<<<< HEAD
		if e := views.CopyMoveNodes(ctx, router, realNode, targetNode, false, true, false, status, progress); e != nil {
=======
		if e := views.CopyMoveNodes(ctx, router, realNode, targetNode, false, false, status, progress); e != nil {
>>>>>>> 9b3c4ddc
			done <- true
			return input.WithError(e), e
		}
		if _, e := router.DeleteNode(ctx, &tree.DeleteNodeRequest{Node: realNode}); e != nil {
			done <- true
			return input.WithError(e), e
		}
	}
	if !cleaned {
		log.TasksLogger(ctx).Info("Nothing to do")
	}

	done <- true
	return input, nil

}<|MERGE_RESOLUTION|>--- conflicted
+++ resolved
@@ -155,11 +155,7 @@
 		log.TasksLogger(ctx).Info("Moving personal folder for deleted user to " + targetNode.Path)
 		cleaned = true
 		// Make a Copy then Delete, to make sure UUID are changed and references are cleared
-<<<<<<< HEAD
-		if e := views.CopyMoveNodes(ctx, router, realNode, targetNode, false, true, false, status, progress); e != nil {
-=======
 		if e := views.CopyMoveNodes(ctx, router, realNode, targetNode, false, false, status, progress); e != nil {
->>>>>>> 9b3c4ddc
 			done <- true
 			return input.WithError(e), e
 		}
