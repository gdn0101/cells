/*
 * Copyright (c) 2018. Abstrium SAS <team (at) pydio.com>
 * This file is part of Pydio Cells.
 *
 * Pydio Cells is free software: you can redistribute it and/or modify
 * it under the terms of the GNU Affero General Public License as published by
 * the Free Software Foundation, either version 3 of the License, or
 * (at your option) any later version.
 *
 * Pydio Cells is distributed in the hope that it will be useful,
 * but WITHOUT ANY WARRANTY; without even the implied warranty of
 * MERCHANTABILITY or FITNESS FOR A PARTICULAR PURPOSE.  See the
 * GNU Affero General Public License for more details.
 *
 * You should have received a copy of the GNU Affero General Public License
 * along with Pydio Cells.  If not, see <http://www.gnu.org/licenses/>.
 *
 * The latest code can be found at <https://pydio.com>.
 */

// Package web is serving the main entry points for the JS frontend
package web

import (
	"context"
	"net/http"
	"os"
	"path/filepath"
	"time"

	"github.com/gorilla/mux"
	"github.com/lpar/gzipped"
<<<<<<< HEAD
	micro "github.com/micro/go-micro"
=======
>>>>>>> 1aa86c49
	"github.com/micro/go-micro/broker"
	"go.uber.org/zap"

	"github.com/pydio/cells/common"
	"github.com/pydio/cells/common/config"
	"github.com/pydio/cells/common/log"
	defaults "github.com/pydio/cells/common/micro"
	"github.com/pydio/cells/common/plugins"
	"github.com/pydio/cells/common/service"
	"github.com/pydio/cells/common/service/frontend"
	"github.com/pydio/cells/frontend/front-srv/web/index"
)

var (
	Name         = common.SERVICE_WEB_NAMESPACE_ + common.SERVICE_FRONT_STATICS
	RobotsString = `User-agent: *
Disallow: /`
)

func init() {

	plugins.Register(func(ctx context.Context) {
		service.NewService(
			service.Name(Name),
			service.Context(ctx),
			service.Tag(common.SERVICE_TAG_FRONTEND),
			service.Description("WEB service for serving statics"),
			service.Migrations([]*service.Migration{
				{
					TargetVersion: service.ValidVersion("1.2.0"),
					Up:            DropLegacyStatics,
				},
			}),
			service.WithHTTP(func() http.Handler {
				httpFs := frontend.GetPluginsFS()
				fs := gzipped.FileServer(httpFs)

				router := mux.NewRouter()

				router.Handle("/index.json", fs)
				router.PathPrefix("/plug/").Handler(http.StripPrefix("/plug/", fs))
				indexHandler := index.NewIndexHandler()
				router.HandleFunc("/robots.txt", func(w http.ResponseWriter, r *http.Request) {
					w.WriteHeader(200)
					w.Header().Set("Content-Type", "text/plain")
					w.Write([]byte(RobotsString))
				})
				router.Handle("/gui", indexHandler)
				router.Handle("/user/reset-password/{resetPasswordKey}", indexHandler)
				router.Handle("/public/{link}", index.NewPublicHandler())

				routerWithTimeout := http.TimeoutHandler(
					router,
					15*time.Second,
					"There was a timeout while serving the request...",
				)

				// Adding subscriber
				if _, err := defaults.Broker().Subscribe(common.TOPIC_ASSETS_RELOAD, func(p broker.Publication) error {
					// Reload FS
<<<<<<< HEAD
					log.Logger(s.Options().Context).Info("Reloading PluginFS")
=======
					log.Info("Reloading PluginFS")
>>>>>>> 1aa86c49
					frontend.HotReload()
					httpFs = frontend.GetPluginsFS()
					return nil
				}); err != nil {
<<<<<<< HEAD
					return nil, err
				}

				hd := srv.NewHandler(routerWithTimeout)

				err := srv.Handle(hd)
				if err != nil {
					return nil, err
=======
					return nil
>>>>>>> 1aa86c49
				}

				return routerWithTimeout
			}),
		)
	})
}

// DropLegacyStatics removes files and references to old PHP data in configuration
func DropLegacyStatics(ctx context.Context) error {

	frontRoot := config.Get("defaults", "frontRoot").Default(filepath.Join(config.ApplicationWorkingDir(), "static", "pydio")).String()
	if frontRoot != "" {
		if er := os.RemoveAll(frontRoot); er != nil {
			log.Logger(ctx).Error("Could not remove old PHP data from "+frontRoot+". You may safely delete this folder. Error was", zap.Error(er))
		} else {
			log.Logger(ctx).Info("Successfully removed old PHP data from " + frontRoot)
		}
	}

	log.Logger(ctx).Info("Clearing unused configurations")
	config.Del("defaults", "frontRoot")
	config.Del("defaults", "fpm")
	config.Del("defaults", "fronts")
	config.Del("services", "pydio.frontends")
	if config.Get("frontend", "plugin", "core.pydio", "APPLICATION_TITLE").String() == "" {
		config.Set("Pydio Cells", "frontend", "plugin", "core.pydio", "APPLICATION_TITLE")
	}
	if e := config.Save(common.PYDIO_SYSTEM_USERNAME, "Upgrade to 1.2.0"); e == nil {
		log.Logger(ctx).Info("[Upgrade] Cleaned unused configurations")
	}

	return nil
}<|MERGE_RESOLUTION|>--- conflicted
+++ resolved
@@ -30,10 +30,6 @@
 
 	"github.com/gorilla/mux"
 	"github.com/lpar/gzipped"
-<<<<<<< HEAD
-	micro "github.com/micro/go-micro"
-=======
->>>>>>> 1aa86c49
 	"github.com/micro/go-micro/broker"
 	"go.uber.org/zap"
 
@@ -94,27 +90,12 @@
 				// Adding subscriber
 				if _, err := defaults.Broker().Subscribe(common.TOPIC_ASSETS_RELOAD, func(p broker.Publication) error {
 					// Reload FS
-<<<<<<< HEAD
-					log.Logger(s.Options().Context).Info("Reloading PluginFS")
-=======
 					log.Info("Reloading PluginFS")
->>>>>>> 1aa86c49
 					frontend.HotReload()
 					httpFs = frontend.GetPluginsFS()
 					return nil
 				}); err != nil {
-<<<<<<< HEAD
-					return nil, err
-				}
-
-				hd := srv.NewHandler(routerWithTimeout)
-
-				err := srv.Handle(hd)
-				if err != nil {
-					return nil, err
-=======
 					return nil
->>>>>>> 1aa86c49
 				}
 
 				return routerWithTimeout
