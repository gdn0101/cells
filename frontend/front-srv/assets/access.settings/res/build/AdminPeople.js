--- conflicted
+++ resolved
@@ -291,7 +291,6 @@
         dataModel: _react2['default'].PropTypes.instanceOf(_pydioModelDataModel2['default']).isRequired,
         rootNode: _react2['default'].PropTypes.instanceOf(_pydioModelNode2['default']).isRequired,
         currentNode: _react2['default'].PropTypes.instanceOf(_pydioModelNode2['default']).isRequired,
-        accessByName: _react2['default'].PropTypes.func.isRequired,
         openEditor: _react2['default'].PropTypes.func.isRequired
     },
 
@@ -514,11 +513,8 @@
         var _this3 = this;
 
         var mime = node.getAjxpMime();
-        if (node.getMetadata().has('IdmUser') && !node.getMetadata().get("IdmUser").PoliciesContextEditable) {
-            return _react2['default'].createElement('div', null);
-        }
         var iconStyle = {
-            color: 'rgba(0,0,0,0.3)',
+            color: 'rgba(0,0,0,0.43)',
             fontSize: 20
         };
         var disabledStyle = {
@@ -593,15 +589,9 @@
     render: function render() {
         var _this5 = this;
 
-        var _props3 = this.props;
-        var accessByName = _props3.accessByName;
-        var muiTheme = _props3.muiTheme;
-        var rootNode = _props3.rootNode;
-        var pydio = _props3.pydio;
-
         var fontIconStyle = {
             style: {
-                backgroundColor: muiTheme.palette.accent2Color,
+                backgroundColor: this.props.muiTheme.palette.accent2Color,
                 borderRadius: '50%',
                 width: 36,
                 height: 36,
@@ -637,10 +627,7 @@
             className: "media-small-hide"
         });
 
-        var headerButtons = [];
-        if (accessByName('Create')) {
-            headerButtons = [_react2['default'].createElement(_materialUi.FlatButton, { primary: true, label: this.context.getMessage("user.1"), onTouchTap: this.createUserAction }), _react2['default'].createElement(_materialUi.FlatButton, { primary: true, label: this.context.getMessage("user.2"), onTouchTap: this.createGroupAction })];
-        }
+        var headerButtons = [_react2['default'].createElement(_materialUi.FlatButton, { primary: true, label: this.context.getMessage("user.1"), onTouchTap: this.createUserAction }), _react2['default'].createElement(_materialUi.FlatButton, { primary: true, label: this.context.getMessage("user.2"), onTouchTap: this.createGroupAction })];
 
         var groupHeaderStyle = {
             height: 48,
@@ -666,7 +653,7 @@
             profileFilter = currentNode.getMetadata().get('userProfileFilter');
         }
 
-        var iconColor = profileFilter === '' ? 'rgba(0,0,0,0.4)' : muiTheme.palette.accent1Color;
+        var iconColor = profileFilter === '' ? 'rgba(0,0,0,0.4)' : this.props.muiTheme.palette.accent1Color;
         var filterIcon = _react2['default'].createElement(
             _materialUi.IconMenu,
             {
@@ -713,7 +700,7 @@
                         _react2['default'].createElement(PydioComponents.DNDTreeView, {
                             showRoot: true,
                             rootLabel: this.context.getMessage("user.5"),
-                            node: rootNode,
+                            node: this.props.rootNode,
                             dataModel: this.props.dataModel,
                             className: 'users-groups-tree',
                             paddingOffset: 10
@@ -725,7 +712,7 @@
                     { zDepth: 0, className: 'layout-fill vertical-layout people-list' },
                     _react2['default'].createElement(PydioComponents.SimpleList, {
                         ref: 'mainlist',
-                        pydio: pydio,
+                        pydio: this.props.pydio,
                         node: currentNode,
                         dataModel: dataModel,
                         openEditor: this.openRoleEditor,
@@ -739,7 +726,7 @@
                         elementHeight: PydioComponents.SimpleList.HEIGHT_TWO_LINES,
                         hideToolbar: false,
                         toolbarStyle: { backgroundColor: '#f5f5f5', height: 48, borderBottom: '1px solid #e4e4e4' },
-                        multipleActions: [pydio.Controller.getActionByName('delete')],
+                        multipleActions: [this.props.pydio.Controller.getActionByName('delete')],
                         additionalActions: filterIcon,
                         filterNodes: this.filterNodes.bind(this)
                     })
@@ -1327,23 +1314,11 @@
             fontSize: 20
         };
         var columns = [{ name: 'roleLabel', label: this.context.getMessage('32', 'role_editor'), style: { width: '35%', fontSize: 15 }, headerStyle: { width: '35%' } }, { name: 'roleSummary', label: this.context.getMessage('last_update', 'role_editor'), hideSmall: true }, { name: 'isDefault', label: this.context.getMessage('114', 'settings'), style: { width: '20%' }, headerStyle: { width: '20%' }, hideSmall: true }, { name: 'actions', label: '', style: { width: 80, textOverflow: 'none' }, headerStyle: { width: 80 }, renderCell: function renderCell(row) {
-<<<<<<< HEAD
-                if (row.role.PoliciesContextEditable) {
-                    return _react2['default'].createElement(_materialUi.IconButton, { key: 'delete', iconClassName: 'mdi mdi-delete', onTouchTap: function () {
-                            _this4.deleteAction(row.roleId);
-                        }, onClick: function (e) {
-                            e.stopPropagation();
-                        }, iconStyle: iconStyle });
-                } else {
-                    return null;
-                }
-=======
                 return _react2['default'].createElement(_materialUi.IconButton, { key: 'delete', iconClassName: 'mdi mdi-delete', onTouchTap: function () {
                         _this4.deleteAction(row.roleId);
                     }, onClick: function (e) {
                         e.stopPropagation();
                     }, iconStyle: iconStyle });
->>>>>>> 7c7f08f4
             } }];
         var data = this.computeTableData(searchRoleString);
 
