--- conflicted
+++ resolved
@@ -118,15 +118,10 @@
                     throw "no user found"
                 }
             }).catch(e => {
-<<<<<<< HEAD
                 if (request.AuthInfo.type !== "logout") {
                     this.pydio.getController().fireAction('logout');
                 }
                 RestClient.remove()
-=======
-                this.pydio.getController().fireAction('logout');
-                RestClient.remove();
->>>>>>> 2c14bbb3
                 
                 throw e
             });
