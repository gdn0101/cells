--- conflicted
+++ resolved
@@ -158,10 +158,7 @@
                 window.location.href = response.data.RedirectTo;
             } else if (response.data && response.data.Trigger) {
                 _this.pydio.getController().fireAction(response.data.Trigger, response.data.TriggerInfo);
-<<<<<<< HEAD
-=======
                 _this.pydio.getController().fire("user_action_triggered");
->>>>>>> 13ba0f1c
             } else if (response.data && response.data.Token) {
                 RestClient.store(response.data.Token);
             } else if (request.AuthInfo.type === "logout") {
@@ -237,21 +234,12 @@
             headerParams["X-Pydio-Language"] = this.pydio.user.getPreference("lang");
         }
 
-<<<<<<< HEAD
-        return this.getOrUpdateJwt().then(function (jwt) {
-            var authNames = [];
-            if (jwt) {
-                authNames.push('oauth2');
-                _this3.authentications = { 'oauth2': { type: 'oauth2', accessToken: jwt } };
-            }
-=======
         return this.getOrUpdateJwt().then(function (accessToken) {
             var authNames = ['oauth2'];
             _this3.authentications = { 'oauth2': { type: 'oauth2', accessToken: accessToken } };
 
             return _ApiClient.prototype.callApi.call(_this3, path, httpMethod, pathParams, queryParams, headerParams, formParams, bodyParam, authNames, contentTypes, accepts, returnType);
         })['catch'](function () {
->>>>>>> 13ba0f1c
             return _ApiClient.prototype.callApi.call(_this3, path, httpMethod, pathParams, queryParams, headerParams, formParams, bodyParam, authNames, contentTypes, accepts, returnType);
         }).then(function (response) {
             return response;
