--- conflicted
+++ resolved
@@ -102,17 +102,10 @@
     "other": "Workspaces & Cells"
   },
   "background.jobs.title": {
-<<<<<<< HEAD
-    "other": "Background Jobs"
-  },
-  "background.jobs.running": {
-    "other": "Jobs running"
-=======
     "other": "Tâches de fond"
   },
   "background.jobs.running": {
     "other": "Tâches en cours"
->>>>>>> 7031c8f7
   },
   "websocket.disconnected.title": {
     "other": "Connection issue"
