--- conflicted
+++ resolved
@@ -1,14 +1,9 @@
 language: go
 
 go:
-<<<<<<< HEAD
-- "1.11"
-- "1.12"
-=======
 - "1.10.5"
 - "1.11.10"
 - "1.12.5"
->>>>>>> 2d44886b
 
 script:
 - go build main.go
