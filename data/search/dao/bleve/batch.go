package bleve

import (
	"compress/gzip"
	"context"
	"io/ioutil"
	"path/filepath"
	"strings"
	"sync"
	"time"

	"github.com/pydio/cells/common/auth"

	"github.com/blevesearch/bleve"
	"go.uber.org/zap"

	"github.com/pydio/cells/common"
	"github.com/pydio/cells/common/auth/claim"
	"github.com/pydio/cells/common/log"
	"github.com/pydio/cells/common/proto/tree"
	"github.com/pydio/cells/common/service/context"
	"github.com/pydio/cells/common/utils/meta"
	"github.com/pydio/cells/common/views"
)

// Batch avoids overflowing bleve index by batching indexation events (index/delete)
type Batch struct {
	sync.Mutex
	inserts    map[string]*tree.IndexableNode
	deletes    map[string]struct{}
	nsProvider *meta.NamespacesProvider
	options    BatchOptions
	ctx        context.Context
	uuidRouter views.Handler
	stdRouter  views.Handler
}

type BatchOptions struct {
	IndexContent bool
}

func NewBatch(options BatchOptions) *Batch {
	b := &Batch{
		options: options,
		inserts: make(map[string]*tree.IndexableNode),
		deletes: make(map[string]struct{}),
	}
	b.ctx = b.createBackgroundContext()
	return b
}

func (b *Batch) Index(i *tree.IndexableNode) {
	b.Lock()
	b.inserts[i.GetUuid()] = i
	delete(b.deletes, i.GetUuid())
	b.Unlock()
}

func (b *Batch) Delete(uuid string) {
	b.Lock()
	b.deletes[uuid] = struct{}{}
	delete(b.inserts, uuid)
	b.Unlock()
}

func (b *Batch) Size() int {
	b.Lock()
	l := len(b.inserts) + len(b.deletes)
	b.Unlock()
	return l
}

func (b *Batch) Flush(index bleve.Index) error {
	b.Lock()
	l := len(b.inserts) + len(b.deletes)
	if l == 0 {
		b.Unlock()
		return nil
	}
	log.Logger(b.ctx).Info("Flushing search batch", zap.Int("size", l))
	batch := index.NewBatch()
	excludes := b.NamespacesProvider().ExcludeIndexes()
	b.NamespacesProvider().InitStreamers(b.ctx)
	defer b.NamespacesProvider().CloseStreamers()
	for uuid, node := range b.inserts {
		if e := b.LoadIndexableNode(node, excludes); e == nil {
			batch.Index(uuid, node)
		}
		delete(b.inserts, uuid)
	}
	for uuid, _ := range b.deletes {
		batch.Delete(uuid)
		delete(b.deletes, uuid)
	}
	b.Unlock()
	return index.Batch(batch)
}

func (b *Batch) LoadIndexableNode(indexNode *tree.IndexableNode, excludes map[string]struct{}) error {
	if indexNode.ReloadCore {
		if resp, e := b.getUuidRouter().ReadNode(b.ctx, &tree.ReadNodeRequest{Node: &indexNode.Node}); e != nil {
			return e
		} else {
			rNode := resp.Node
			if indexNode.MetaStore != nil {
				for k, v := range indexNode.MetaStore {
					rNode.MetaStore[k] = v
				}
			}
			indexNode.Node = *rNode
		}
	} else if indexNode.ReloadNs {
		if resp, e := b.NamespacesProvider().ReadNode(&indexNode.Node); e != nil {
			return e
		} else {
			indexNode.Node = *resp
		}
	}
	indexNode.Meta = indexNode.AllMetaDeserialized(excludes)
	indexNode.ModifTime = time.Unix(indexNode.MTime, 0)
	var basename string
	indexNode.GetMeta("name", &basename)
	indexNode.Basename = basename
	if indexNode.Type == 1 {
		indexNode.NodeType = "file"
		indexNode.Extension = strings.ToLower(strings.TrimLeft(filepath.Ext(basename), "."))
	} else {
		indexNode.NodeType = "folder"
	}
	indexNode.GetMeta("GeoLocation", &indexNode.GeoPoint)
	ref := indexNode.GetStringMeta("ContentRef")
	if b.options.IndexContent && indexNode.IsLeaf() && ref != "" {
		delete(indexNode.Meta, "ContentRef")
		if reader, e := b.getStdRouter().GetObject(b.ctx, &tree.Node{Path: ref}, &views.GetRequestData{Length: -1}); e == nil {
			if strings.HasSuffix(ref, ".gz") {
				// Content is gzip-compressed
				if gR, e := gzip.NewReader(reader); e == nil {
					if contents, e := ioutil.ReadAll(gR); e == nil {
						indexNode.TextContent = string(contents)
					}
					gR.Close()
				}
			} else if contents, e := ioutil.ReadAll(reader); e == nil {
				indexNode.TextContent = string(contents)
			}
			reader.Close()
		}
	}
	indexNode.MetaStore = nil
	return nil
}

func (b *Batch) createBackgroundContext() context.Context {
	ctx := auth.ContextFromClaims(context.Background(), claim.Claims{
		Name:      common.PydioSystemUsername,
		Profile:   common.PydioProfileAdmin,
		GroupPath: "/",
	})
	ctx = servicecontext.WithServiceName(ctx, common.ServiceGrpcNamespace_+common.ServiceSearch)
<<<<<<< HEAD
	ctx = servicecontext.WithServiceColor(ctx, servicecontext.ServiceColorGrpc)
=======
>>>>>>> 9b3c4ddc
	return ctx
}

func (b *Batch) NamespacesProvider() *meta.NamespacesProvider {
	if b.nsProvider == nil {
		b.nsProvider = meta.NewNamespacesProvider()
	}
	return b.nsProvider
}

func (b *Batch) getUuidRouter() views.Handler {
	if b.uuidRouter == nil {
		b.uuidRouter = views.NewUuidRouter(views.RouterOptions{AdminView: true, WatchRegistry: true})
	}
	return b.uuidRouter
}

func (b *Batch) getStdRouter() views.Handler {
	if b.stdRouter == nil {
		b.stdRouter = views.NewStandardRouter(views.RouterOptions{AdminView: true, WatchRegistry: true})
	}
	return b.stdRouter
}<|MERGE_RESOLUTION|>--- conflicted
+++ resolved
@@ -157,10 +157,6 @@
 		GroupPath: "/",
 	})
 	ctx = servicecontext.WithServiceName(ctx, common.ServiceGrpcNamespace_+common.ServiceSearch)
-<<<<<<< HEAD
-	ctx = servicecontext.WithServiceColor(ctx, servicecontext.ServiceColorGrpc)
-=======
->>>>>>> 9b3c4ddc
 	return ctx
 }
 
