--- conflicted
+++ resolved
@@ -185,9 +185,26 @@
 	return !deny && mask.HasFlag(ctx, FlagWrite, nodes...)
 }
 
-<<<<<<< HEAD
 // CanRead checks if a node has READ access.
-=======
+func (a *AccessList) CanReadWithResolver(ctx context.Context, resolver VirtualPathResolver, nodes ...*tree.Node) bool {
+	a.replicateMasksResolved(ctx, resolver)
+	if a.claimsScopesDeny(ctx, nodes[0], FlagRead) {
+		return false
+	}
+	deny, mask := a.parentMaskOrDeny(ctx, false, nodes...)
+	return !deny && mask.HasFlag(ctx, FlagRead, nodes...)
+}
+
+// CanWrite checks if a node has WRITE access.
+func (a *AccessList) CanWriteWithResolver(ctx context.Context, resolver VirtualPathResolver, nodes ...*tree.Node) bool {
+	a.replicateMasksResolved(ctx, resolver)
+	if a.claimsScopesDeny(ctx, nodes[0], FlagWrite) {
+		return false
+	}
+	deny, mask := a.parentMaskOrDeny(ctx, false, nodes...)
+	return !deny && mask.HasFlag(ctx, FlagWrite, nodes...)
+}
+
 func (a *AccessList) HasExplicitDeny(ctx context.Context, flag BitmaskFlag, nodes ...*tree.Node) bool {
 	_, mask := a.parentMaskOrDeny(ctx, false, nodes...)
 	// Only test first node - do not test parents
@@ -198,7 +215,6 @@
 }
 
 // CanReadWithResolver checks if a node has READ access, using VirtualPathResolver if necessary
->>>>>>> 9b3c4ddc
 func (a *AccessList) CanReadWithResolver(ctx context.Context, resolver VirtualPathResolver, nodes ...*tree.Node) bool {
 	a.replicateMasksResolved(ctx, resolver)
 	if a.claimsScopesDeny(ctx, nodes[0], FlagRead) {
@@ -208,11 +224,7 @@
 	return !deny && mask.HasFlag(ctx, FlagRead, nodes...)
 }
 
-<<<<<<< HEAD
-// CanWrite checks if a node has WRITE access.
-=======
 // CanWriteWithResolver checks if a node has WRITE access, using VirtualPathResolver if necessary.
->>>>>>> 9b3c4ddc
 func (a *AccessList) CanWriteWithResolver(ctx context.Context, resolver VirtualPathResolver, nodes ...*tree.Node) bool {
 	a.replicateMasksResolved(ctx, resolver)
 	if a.claimsScopesDeny(ctx, nodes[0], FlagWrite) {
@@ -222,11 +234,7 @@
 	return !deny && mask.HasFlag(ctx, FlagWrite, nodes...)
 }
 
-<<<<<<< HEAD
-// CanRead checks if a node has READ access.
-=======
 // CanReadPath checks if a node has READ access based on its Path
->>>>>>> 9b3c4ddc
 func (a *AccessList) CanReadPath(ctx context.Context, resolver VirtualPathResolver, nodes ...*tree.Node) bool {
 	if a.nodesPathsAcls == nil {
 		if e := a.LoadNodePathsAcls(ctx, resolver); e != nil {
