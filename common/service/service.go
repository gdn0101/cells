--- conflicted
+++ resolved
@@ -97,16 +97,11 @@
 	if viper.GetBool("enable_pprof") {
 		params = append(params, "--enable_pprof")
 	}
-<<<<<<< HEAD
-	// Use regexp to specify that we want to start that specific service
-	params = append(params, "^"+name+"$")
-=======
 	if config.Get("services", serviceName, configSrvKeyForkDebug).Bool() {
 		params = append(params, "--log", "debug")
 	}
 	// Use regexp to specify that we want to start that specific service
 	params = append(params, "^"+serviceName+"$")
->>>>>>> 9b3c4ddc
 	bindFlags := config.DefaultBindOverrideToFlags()
 	if len(bindFlags) > 0 {
 		params = append(params, bindFlags...)
