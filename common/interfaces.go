--- conflicted
+++ resolved
@@ -1,6 +1,8 @@
 package common
 
 import (
+	"time"
+
 	"github.com/pydio/go-os/config"
 )
 
@@ -14,28 +16,6 @@
 
 type Key interface{}
 
-<<<<<<< HEAD
-type ConfigValues interface {
-	Get() interface{}
-	Set(value interface{}) error
-	//Del(key Key) error
-
-	// Bool(key Key, def ...bool) bool
-	// Bytes(key Key, def ...[]byte) []byte
-	// Int(key Key, def ...int) int
-	// Int64(key Key, def ...int64) int64
-	// Duration(key Key, def ...string) time.Duration
-	// String(key Key, def ...string) string
-	// StringMap(key Key) map[string]string
-	// StringArray(key Key, def ...[]string) []string
-	// // Map(key Key) map[string]interface{}
-	// Array(key Key) Scanner
-	Values(key ...Key) ConfigValues
-
-	// Database(k Key, refs map[string]Database, def ...Database) (Database, error)
-
-	// IsEmpty() bool
-=======
 type ConfigValue interface {
 	Default(interface{}) ConfigValue
 
@@ -61,7 +41,6 @@
 	Values(key ...Key) ConfigValues
 
 	ConfigValue
->>>>>>> 432dbe75
 
 	Scanner
 }
