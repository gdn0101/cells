/*
 * Copyright (c) 2018. Abstrium SAS <team (at) pydio.com>
 * This file is part of Pydio Cells.
 *
 * Pydio Cells is free software: you can redistribute it and/or modify
 * it under the terms of the GNU Affero General Public License as published by
 * the Free Software Foundation, either version 3 of the License, or
 * (at your option) any later version.
 *
 * Pydio Cells is distributed in the hope that it will be useful,
 * but WITHOUT ANY WARRANTY; without even the implied warranty of
 * MERCHANTABILITY or FITNESS FOR A PARTICULAR PURPOSE.  See the
 * GNU Affero General Public License for more details.
 *
 * You should have received a copy of the GNU Affero General Public License
 * along with Pydio Cells.  If not, see <http://www.gnu.org/licenses/>.
 *
 * The latest code can be found at <https://pydio.com>.
 */

package cmd

import (
	"bytes"
	"fmt"
	"net/url"
	"os"
	"os/exec"
	"path/filepath"
	"runtime"
	"strings"

	"github.com/manifoldco/promptui"
	_ "github.com/mholt/caddy/caddyhttp"
	"github.com/mholt/caddy/caddytls"
	"github.com/micro/go-micro/broker"
	"github.com/spf13/cobra"

	"github.com/micro/cli"
	"github.com/pydio/cells/common"
	"github.com/pydio/cells/common/caddy"
	"github.com/pydio/cells/common/config"
	"github.com/pydio/cells/common/log"
	"github.com/pydio/cells/common/registry"
	"github.com/pydio/cells/common/service"
	"github.com/pydio/cells/discovery/install/assets"
)

const (
	caddyfile = `
		 {{.URL}} {
			 root "{{.Root}}"
			 proxy /install {{urls .Micro}}
			 {{.TLS}}
		 }
	 `
)

var (
	caddyconf = struct {
		URL   *url.URL
		Root  string
		Micro string
		TLS   string
	}{}
	niBindUrl        string
	niExtUrl         string
	niDisableSsl     bool
<<<<<<< HEAD
	niCertFile       string
	niKeyFile        string
	niLeEmailContact string
=======
	niCertFile   string
	niKeyFile    string
  niLeEmailContact string
>>>>>>> 628d0989
	niLeAcceptEula   bool
)

// installCmd represents the install command
var installCmd = &cobra.Command{
	Use:   "install",
	Short: "Pydio Cells Installer",
	Long: `This command launch the installation process of Pydio Cells.

 It will ask for the Bind Host to hook the webserver on a network interface IP, and you can set different hosts for accessing
 the machine from outside world (if it is behind a proxy or inside a container with ports mapping for example).
 You can launch this installer in non-interactive mode by providing --bind and --external. This will launch the browser-based
 installer with SSL active using self_signed setup by default.
 You might also use Let's Encrypt automatic certificate generation by providing a contact email and accepting Let's Encrypt EULA, for instance:
 $ ` + os.Args[0] + ` install --bind share.mydomain.tld:443 --external share.mydomain.tld --le_email admin@mydomain.tld --le_agree true

 For example
 - Bind Host : 0.0.0.0:8080
 - External Host : share.mydomain.tld
 Or
 - Bind Host : share.mydomain.tld
 - External Host : share.mydomain.tld
 Or
 - Bind Host : IP:1515       # internal port
 - External Host : IP:8080   # external port mapped by docker
 Or
 - Bind Host : IP:8080
 - External Host : IP:8080

 It will open a browser to gather necessary information and configuration for Pydio Cells. if you don't have a browser access,
 you can launch the command line installation using the install-cli command:

 $ ` + os.Args[0] + ` install-cli

 Services will all start automatically after the install process is finished.
	 `,
	Run: func(cmd *cobra.Command, args []string) {

		cmd.Println("")
		cmd.Println("\033[1mWelcome to " + common.PackageLabel + " installation\033[0m")
		cmd.Println(common.PackageLabel + " will be configured to run on this machine. Make sure to prepare the following data")
		cmd.Println(" - IPs and ports for binding the webserver to outside world")
		cmd.Println(" - MySQL 5.6+ (or MariaDB equivalent) server access")
		cmd.Println("Pick your installation mode when you are ready.")
		cmd.Println("")

		var internal, external *url.URL

		// If these flags are set, non interractive mode
		if niBindUrl != "" && niExtUrl != "" {

			var saveMsg, prefix string

			if niDisableSsl {
				prefix = "http://"
				saveMsg = "Install / Non-Interactive / Without SSL"
			} else {

				saveMsg = "Install / Non-Interactive / "
				prefix = "https://"
				config.Set(true, "cert", "proxy", "ssl")

				if niCertFile != "" && niKeyFile != "" {
<<<<<<< HEAD
					config.Set(niCertFile, "cert", "proxy", "certFile")
					config.Set(niKeyFile, "cert", "proxy", "keyFile")
				} else if niLeEmailContact != "" {
=======
					
          config.Set(niCertFile, "cert", "proxy", "certFile")
					config.Set(niKeyFile, "cert", "proxy", "keyFile")
          saveMsg += "With provided certificate"

				} else if niLeEmailContact != "" {

>>>>>>> 628d0989
					// TODO add an option to provide specific CA URL
					if !niLeAcceptEula {
						cmd.Print("fatal: you must accept Let's Encrypt EULA by setting the corresponding flag in order to use this mode")
						os.Exit(1)
					}

					config.Set(false, "cert", "proxy", "self")
					config.Set(niLeEmailContact, "cert", "proxy", "email")
					config.Set(config.DefaultCaUrl, "cert", "proxy", "caUrl")
          saveMsg += "With Let's Encrypt automatic cert generation"
					
				} else {
					config.Set(true, "cert", "proxy", "self")
					saveMsg += "With self signed certificate"
				}
				// config.Save("cli", "Install / Non-Interactive / With SSL")
			}

			internal, _ = url.Parse(prefix + niBindUrl)
			config.Set(internal.String(), "defaults", "urlInternal")

			// Enables more complex configs with a proxy.
			if strings.HasPrefix(niExtUrl, "http://") || strings.HasPrefix(niExtUrl, "https://") {
				external, _ = url.Parse(niExtUrl)
			} else {
				external, _ = url.Parse(prefix + niExtUrl)
			}
			config.Set(external.String(), "defaults", "url")

			config.Save("cli", saveMsg)
		} else {
			// Gather necessary basic info via the command line
			p := promptui.Select{Label: "Installation mode", Items: []string{"Browser-based (requires a browser access)", "Command line (performed in this terminal)"}}
			if i, _, e := p.Run(); e != nil {
				cmd.Help()
				log.Fatal(e.Error())
				os.Exit(1)
			} else {
				if i == 0 {
					var err error
					internal, external, err = promptAndSaveInstallUrls()
					if err != nil {
						cmd.Help()
						log.Fatal(err.Error())
					}
				} else {
					// Launch install cli then
					installCliCmd.Run(cmd, args)
					return
				}
			}
		}

		// Installing the JS data
		dir, err := assets.GetAssets("../discovery/install/assets/src")
		if err != nil {
			dir = filepath.Join(config.ApplicationDataDir(), "static", "install")

			if err, _, _ := assets.RestoreAssets(dir, assets.PydioInstallBox, nil); err != nil {
				cmd.Println("Could not restore install package", err)
				os.Exit(0)
			}
		}

		config.Save("cli", "Install / Setting default Port")

		// Manage TLS settings
		var tls string
		if config.Get("cert", "proxy", "ssl").Bool(false) {
			if config.Get("cert", "proxy", "self").Bool(false) {
				tls = "tls self_signed"
			} else if config.Get("cert", "proxy", "email").String("") != "" {
				tls = fmt.Sprintf("tls %s", config.Get("cert", "proxy", "email").String(""))
				caddytls.Agreed = true
				caddytls.DefaultCAUrl = config.Get("cert", "proxy", "caUrl").String("")
				// useStagingCA := config.Get("cert", "proxy", "useStagingCA").Bool(false)
			} else {
				cert := config.Get("cert", "proxy", "certFile").String("")
				key := config.Get("cert", "proxy", "keyFile").String("")
				if cert != "" && key != "" {
					tls = fmt.Sprintf("tls %s %s", cert, key)
				}
			}
		}

		config.Save("cli", "Install / Saving final configs")

		// starting the micro service
		micro := registry.Default.GetServiceByName(common.SERVICE_MICRO_API)
		micro.Start()

		// starting the installation REST service
		install := registry.Default.GetServiceByName(common.SERVICE_INSTALL)

		installServ := install.(service.Service)
		// Strip some flag to avoid panic on re-registering a flag twice
		flags := installServ.Options().Web.Options().Cmd.App().Flags
		var newFlags []cli.Flag
		for _, f := range flags {
			if f.GetName() == "register_ttl" || f.GetName() == "register_interval" {
				continue
			}
			newFlags = append(newFlags, f)
		}
		installServ.Options().Web.Options().Cmd.App().Flags = newFlags

		// Starting service install
		install.Start()

		// Creating temporary caddy file
		caddyconf.URL = internal
		caddyconf.Root = dir
		caddyconf.Micro = common.SERVICE_MICRO_API
		caddyconf.TLS = tls

		caddy.Enable(caddyfile, play)

		if err := caddy.StartWithFastRestart(); err != nil {
			cmd.Print(err)
			os.Exit(1)
		}

		cmd.Println("")
		cmd.Println(promptui.Styler(promptui.FGWhite)("Installation Server is starting ") + promptui.Styler(promptui.FGYellow)("..."))
		cmd.Println(promptui.Styler(promptui.FGWhite)(" internal URL: " + internal.String()))
		cmd.Println(promptui.Styler(promptui.FGWhite)(" external URL: " + external.String()))
		cmd.Println("")

		subscriber, err := broker.Subscribe(common.TOPIC_PROXY_RESTART, func(p broker.Publication) error {
			cmd.Println("")
			cmd.Printf(promptui.Styler(promptui.FGWhite)("Opening URL ") + promptui.Styler(promptui.FGWhite, promptui.FGUnderline, promptui.FGBold)(external.String()) + promptui.Styler(promptui.FGWhite)(" in your browser. Please copy/paste it if the browser is not on the same machine."))
			cmd.Println("")

			open(external.String())

			return nil
		})

		if err != nil {
			cmd.Print(err)
			os.Exit(1)
		}

		instance := caddy.GetInstance()
		instance.Wait()

		subscriber.Unsubscribe()
		install.Stop()

		cmd.Println("")
		cmd.Println(promptui.IconGood + "\033[1m Installation Finished: server will restart\033[0m")
		cmd.Println("")

		// Re-building allServices list
		if s, err := registry.Default.ListServices(); err != nil {
			cmd.Print("Could not retrieve list of services")
			os.Exit(0)
		} else {
			allServices = s
		}

		// Start all services
		excludes := []string{
			common.SERVICE_MICRO_API,
			common.SERVICE_REST_NAMESPACE_ + common.SERVICE_INSTALL,
		}
		for _, service := range allServices {
			ignore := false
			for _, ex := range excludes {
				if service.Name() == ex {
					ignore = true
				}
			}
			if service.Regexp() != nil {
				ignore = true
			}
			if !ignore {
				if service.RequiresFork() {
					if !service.AutoStart() {
						continue
					}
					go service.ForkStart()
				} else {
					go service.Start()
				}
			}
		}

		wg.Add(1)
		wg.Wait()
	},
}

func play() (*bytes.Buffer, error) {
	template := caddy.Get().GetTemplate()

	buf := bytes.NewBuffer([]byte{})
	if err := template.Execute(buf, caddyconf); err != nil {
		return nil, err
	}

	return buf, nil
}

// open opens the specified URL in the default browser of the user.
func open(url string) error {
	var cmd string
	var args []string
	switch runtime.GOOS {
	case "windows":
		cmd = "cmd"
		args = []string{"/c", "start"}
	case "darwin":
		cmd = "open"
	default: // "linux", "freebsd", "openbsd", "netbsd"
		cmd = "xdg-open"
	}
	args = append(args, url)
	return exec.Command(cmd, args...).Start()
}

func init() {

	flags := installCmd.PersistentFlags()
	flags.StringVar(&niBindUrl, "bind", "", "[Non interactive mode] internal URL:PORT on which the main proxy will bind. Self-signed SSL will be used by default")
	flags.StringVar(&niExtUrl, "external", "", "[Non interactive mode] external URL:PORT exposed to outside")
	flags.BoolVar(&niDisableSsl, "no_ssl", false, "[Non interactive mode] do not enable https")
	flags.StringVar(&niCertFile, "ssl_cert_file", "", "[Non interactive mode] ssl cert file path, left empty for self signed automatically")
	flags.StringVar(&niKeyFile, "ssl_key_file", "", "[Non interactive mode] ssl key file path, left empty for self signed automatically")
	flags.StringVar(&niLeEmailContact, "le_email", "", "[Non interactive mode] contact e-mail for Let's Encrypt provided certificate")
	flags.BoolVar(&niLeAcceptEula, "le_agree", false, "[Non interactive mode] accept Let's Encrypt EULA")

	RootCmd.AddCommand(installCmd)
}<|MERGE_RESOLUTION|>--- conflicted
+++ resolved
@@ -66,15 +66,9 @@
 	niBindUrl        string
 	niExtUrl         string
 	niDisableSsl     bool
-<<<<<<< HEAD
 	niCertFile       string
 	niKeyFile        string
 	niLeEmailContact string
-=======
-	niCertFile   string
-	niKeyFile    string
-  niLeEmailContact string
->>>>>>> 628d0989
 	niLeAcceptEula   bool
 )
 
@@ -138,30 +132,21 @@
 				config.Set(true, "cert", "proxy", "ssl")
 
 				if niCertFile != "" && niKeyFile != "" {
-<<<<<<< HEAD
 					config.Set(niCertFile, "cert", "proxy", "certFile")
 					config.Set(niKeyFile, "cert", "proxy", "keyFile")
+					saveMsg += "With provided certificate"
+
 				} else if niLeEmailContact != "" {
-=======
-					
-          config.Set(niCertFile, "cert", "proxy", "certFile")
-					config.Set(niKeyFile, "cert", "proxy", "keyFile")
-          saveMsg += "With provided certificate"
-
-				} else if niLeEmailContact != "" {
-
->>>>>>> 628d0989
 					// TODO add an option to provide specific CA URL
 					if !niLeAcceptEula {
 						cmd.Print("fatal: you must accept Let's Encrypt EULA by setting the corresponding flag in order to use this mode")
 						os.Exit(1)
 					}
-
 					config.Set(false, "cert", "proxy", "self")
 					config.Set(niLeEmailContact, "cert", "proxy", "email")
 					config.Set(config.DefaultCaUrl, "cert", "proxy", "caUrl")
-          saveMsg += "With Let's Encrypt automatic cert generation"
-					
+					saveMsg += "With Let's Encrypt automatic cert generation"
+
 				} else {
 					config.Set(true, "cert", "proxy", "self")
 					saveMsg += "With self signed certificate"
