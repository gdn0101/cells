/*
 * Copyright (c) 2018. Abstrium SAS <team (at) pydio.com>
 * This file is part of Pydio Cells.
 *
 * Pydio Cells is free software: you can redistribute it and/or modify
 * it under the terms of the GNU Affero General Public License as published by
 * the Free Software Foundation, either version 3 of the License, or
 * (at your option) any later version.
 *
 * Pydio Cells is distributed in the hope that it will be useful,
 * but WITHOUT ANY WARRANTY; without even the implied warranty of
 * MERCHANTABILITY or FITNESS FOR A PARTICULAR PURPOSE.  See the
 * GNU Affero General Public License for more details.
 *
 * You should have received a copy of the GNU Affero General Public License
 * along with Pydio Cells.  If not, see <http://www.gnu.org/licenses/>.
 *
 * The latest code can be found at <https://pydio.com>.
 */

package cmd

import (
	"bytes"
	"os"
	"os/exec"
	"path/filepath"
	"runtime"

	"github.com/manifoldco/promptui"
	_ "github.com/mholt/caddy/caddyhttp"
	"github.com/micro/cli"
	"github.com/micro/go-micro/broker"
	"github.com/spf13/cobra"

	"github.com/pydio/cells/common"
	"github.com/pydio/cells/common/caddy"
	"github.com/pydio/cells/common/config"
	"github.com/pydio/cells/common/log"
	"github.com/pydio/cells/common/plugins"
	"github.com/pydio/cells/common/proto/install"
	"github.com/pydio/cells/common/registry"
	"github.com/pydio/cells/common/service"
	"github.com/pydio/cells/common/utils/net"
	"github.com/pydio/cells/discovery/install/assets"
)

const (
	caddyfile = `
{{range .Sites}}
{{range .Binds}}{{.}} {{end}}{
	root "{{$.WebRoot}}"
	proxy /install {{urls $.Micro}}

	{{if .TLS}}tls {{.TLS}}{{end}}
	{{if .TLSCert}}tls "{{.TLSCert}}" "{{.TLSKey}}"{{end}}
}
{{end}}
	 `
)

var (
	caddyconf = struct {
		Sites   []caddy.SiteConf
		WebRoot string
		Micro   string
	}{}

	niBindUrl          string
	niExtUrl           string
	niNoTls            bool
	niCertFile         string
	niKeyFile          string
	niLeEmailContact   string
	niLeAcceptEula     bool
	niLeUseStagingCA   bool
	niYamlFile         string
	niJsonFile         string
	niExitAfterInstall bool
)

var installCmd = &cobra.Command{
	Use:   "install",
	Short: "Launch the installation process",
	Long: `
 This command launches the installation process of Pydio Cells.

 Be ready to answer a few questions to configure the network connection of your application:
   1. Bind URL: the name (or IP) and port to hook the internal webserver on a the network interface 
   2. TLS Settings: choose the TLS configuration that is exposed by this internal webserver
   3. External URL: the URL you communicate to your end-users. It can differ from your bind address, 
      typically if the app is behind a proxy or inside a container with ports mapping.

 You can also provide these connection parameters via flags to configure the main gateway 
 and directly launch the browser install.
 Typically, define only --bind and --external flags to launch in default self-signed mode: 
 it generates locally trusted certificate with mkcert.
 If you are working locally, the installer opens a browser (if you are installing on a remote server, copy/paste the URL),
 to gather necessary extra information to finalize Pydio Cells installation. 

 Upon installation termination, all micro-services are started automatically and you can directly start using Cells. 
 It is yet good practice to stop the installer and restart cells in normal mode before going live.

 If you do not have a browser access, you can also perform the whole installation process using this CLI.

 See additional flags for more details or use another TLS mode, like in the following example that uses Let's Encrypt automatic certificate generation.

 $ ` + os.Args[0] + ` install --bind share.mydomain.tld:443 --external https://share.mydomain.tld --le_email admin@mydomain.tld --le_agree true

 Here is a list with a few examples of valid URL couples:
 
 - Bind Host: 0.0.0.0:8080
 - External Host: https://share.mydomain.tld
 Or
 - Bind Host: share.mydomain.tld:443
 - External Host: https://share.mydomain.tld
 Or
 - Bind Host: IP:1515               # internal port
 - External Host: https://IP:8080   # external port mapped by docker
 Or
 - Bind Host: localhost:8080
 - External Host: http://localhost:8080  # Non-secured local installation

 `,
	PreRunE: func(cmd *cobra.Command, args []string) error {
		if err := checkFdlimit(); err != nil {
			return err
		}

		plugins.InstallInit()

		initServices()

		return nil
	},
	Run: func(cmd *cobra.Command, args []string) {

		cmd.Println("")
		cmd.Println("\033[1mWelcome to " + common.PackageLabel + " installation\033[0m")
		cmd.Println(common.PackageLabel + " will be configured to run on this machine. Make sure to prepare the following data")
		cmd.Println(" - IPs and ports for binding the webserver to outside world")
		cmd.Println(" - MySQL 5.6+ (or MariaDB equivalent) server access")
		cmd.Println("Pick your installation mode when you are ready.")
		cmd.Println("")

		var proxyConf *install.ProxyConfig
		var err error

		// Do this in a better way
		micro := config.Get("ports", common.SERVICE_MICRO_API).Int()
		if micro == 0 {
			micro = net.GetAvailablePort()
			config.Set(micro, "ports", common.SERVICE_MICRO_API)
			err = config.Save("cli", "Install / Setting default Ports")
			fatalIfError(cmd, err)
		}

		if niYamlFile != "" || niJsonFile != "" || (niBindUrl != "" && niExtUrl != "") {

			installConf, err := nonInteractiveInstall(cmd, args)
			fatalIfError(cmd, err)
			if installConf.InternalUrl != "" {
				// We assume we have completely configured Cells. Exit.
				return
			}

			// we only non-interactively configured the proxy, launching browser install
			proxyConf = installConf.GetProxyConfig()

		} else {
			// Ask user to choose between browser or CLI interactive install
			p := promptui.Select{Label: "Installation mode", Items: []string{"Browser-based (requires a browser access)", "Command line (performed in this terminal)"}}
			installIndex, _, err := p.Run()
			fatalIfError(cmd, err)

			// Gather proxy information
			sites, err := config.LoadSites()
			fatalIfError(cmd, err)
			proxyConf = sites[0]

			fatalIfError(cmd, err)

			// Prompt for config with CLI, apply and exit
			if installIndex == 1 {
				_, err := cliInstall(proxyConf)
				fatalIfError(cmd, err)
				return
			}
		}

		// Run browser install
		performBrowserInstall(cmd, proxyConf)

		if niExitAfterInstall {
			cmd.Println("")
			cmd.Println(promptui.IconGood + "\033[1m Installation Finished: installation server will stop\033[0m")
			cmd.Println("")
			return
		}

		cmd.Println("")
		cmd.Println(promptui.IconGood + "\033[1m Installation Finished: server will restart\033[0m")
		cmd.Println("")

		plugins.Init()

		initServices()

		// Re-building allServices list
		if s, err := registry.Default.ListServices(); err != nil {
			cmd.Print("Could not retrieve list of services")
			os.Exit(0)
		} else {
			allServices = s
		}

		// Start all services
		excludes := []string{
			common.SERVICE_MICRO_API,
			common.SERVICE_REST_NAMESPACE_ + common.SERVICE_INSTALL,
		}
		for _, service := range allServices {
			ignore := false
			for _, ex := range excludes {
				if service.Name() == ex {
					ignore = true
				}
			}
			if service.Regexp() != nil {
				ignore = true
			}
			if !ignore {
				if service.RequiresFork() {
					if !service.AutoStart() {
						continue
					}
					go service.ForkStart()
				} else {
					go service.Start()
				}
			}
		}

		wg.Add(1)
		wg.Wait()
	},
}

func performBrowserInstall(cmd *cobra.Command, proxyConf *install.ProxyConfig) {

	// Installing the JS data
	dir, err := assets.GetAssets("../discovery/install/assets/src")
	if err != nil {
		dir = filepath.Join(config.ApplicationWorkingDir(), "static", "install")
		if err, _, _ := assets.RestoreAssets(dir, assets.PydioInstallBox, nil); err != nil {
			cmd.Println("Could not restore install package", err)
			os.Exit(0)
		}
	}

	// config.Save("cli", "Install / Setting default Port")	cmd.Println("Got the assets, internal is ", internal.String())

<<<<<<< HEAD
=======
	// Manage TLS settings
	var tls, tlsKey, tlsCert string
	if config.Get("cert", "proxy", "ssl").Bool() {
		if config.Get("cert", "proxy", "self").Bool() {
			tls = "self_signed"
		} else if config.Get("cert", "proxy", "email").String() != "" {
			tls = config.Get("cert", "proxy", "email").String()
			caddytls.Agreed = true
			caddytls.DefaultCAUrl = config.Get("cert", "proxy", "caUrl").String()
		} else {
			cert := config.Get("cert", "proxy", "certFile").String()
			key := config.Get("cert", "proxy", "keyFile").String()
			if cert != "" && key != "" {
				tlsCert = cert
				tlsKey = key
			}
		}
	}

>>>>>>> 2d3e1d1e
	// config.Save("cli", "Install / Saving final configs")
	// cmd.Println("final configs saved")

	// starting the micro service
	micro := registry.Default.GetServiceByName(common.SERVICE_MICRO_API)
	micro.Start()

	// starting the installation REST service
	regService := registry.Default.GetServiceByName(common.SERVICE_INSTALL)

	installServ := regService.(service.Service)
	// Strip some flag to avoid panic on re-registering a flag twice
	flags := installServ.Options().Web.Options().Cmd.App().Flags
	var newFlags []cli.Flag
	for _, f := range flags {
		if f.GetName() == "register_ttl" || f.GetName() == "register_interval" {
			continue
		}
		newFlags = append(newFlags, f)
	}
	installServ.Options().Web.Options().Cmd.App().Flags = newFlags

	// Starting service install
	regService.Start()

	// Creating temporary caddy file
	sites, err := config.LoadSites()
	if err != nil {
		cmd.Println("Could not start with fast restart:", err)
		os.Exit(1)
	}
	var er error
	caddyconf.Sites, er = caddy.SitesToCaddyConfigs(sites)
	if er != nil {
		cmd.Println("Could not convert sites to caddy confs", er)
	}
	caddyconf.WebRoot = dir
	caddyconf.Micro = common.SERVICE_MICRO_API

	caddy.Enable(caddyfile, play)

	restartDone, err := caddy.StartWithFastRestart()
	if err != nil {
		cmd.Println("Could not start with fast restart:", err)
		os.Exit(1)
	}

	cmd.Println("")
	cmd.Println(promptui.Styler(promptui.FGWhite)("Installation Server is starting ") + promptui.Styler(promptui.FGYellow)("..."))
	cmd.Println(promptui.Styler(promptui.FGWhite)(" internal URL: " + proxyConf.GetBinds()[0]))
	cmd.Println("")

	subscriber, err := broker.Subscribe(common.TOPIC_PROXY_RESTART, func(p broker.Publication) error {
		cmd.Println("")
		cmd.Printf(promptui.Styler(promptui.FGWhite)("Opening URL ") + promptui.Styler(promptui.FGWhite, promptui.FGUnderline, promptui.FGBold)(proxyConf.GetDefaultBindURL()) + promptui.Styler(promptui.FGWhite)(" in your browser. Please copy/paste it if the browser is not on the same machine."))
		cmd.Println("")

		open(proxyConf.GetDefaultBindURL())

		return nil
	})

	if err != nil {
		cmd.Print(err)
		os.Exit(1)
	}

	<-restartDone
	instance := caddy.GetInstance()
	instance.Wait()

	subscriber.Unsubscribe()
	regService.Stop()

}

/* HELPERS */

func play() (*bytes.Buffer, error) {
	template := caddy.Get().GetTemplate()

	buf := bytes.NewBuffer([]byte{})
	if err := template.Execute(buf, caddyconf); err != nil {
		return nil, err
	}

	return buf, nil
}

// open opens the specified URL in the default browser of the user.
func open(url string) error {
	var cmd string
	var args []string
	switch runtime.GOOS {
	case "windows":
		cmd = "cmd"
		args = []string{"/c", "start"}
	case "darwin":
		cmd = "open"
	default: // "linux", "freebsd", "openbsd", "netbsd"
		cmd = "xdg-open"
	}
	args = append(args, url)
	return exec.Command(cmd, args...).Start()
}

func fatalIfError(cmd *cobra.Command, err error) {
	if err != nil {
		cmd.Help()
		log.Fatal(err.Error())
		os.Exit(1)
	}
}

func init() {

	flags := installCmd.PersistentFlags()
	flags.StringVar(&niBindUrl, "bind", "", "Internal URL:PORT on which the main proxy will bind. Self-signed SSL will be used by default")
	flags.StringVar(&niExtUrl, "external", "", "External PROTOCOL:URL:PORT exposed to the outside")
	flags.BoolVar(&niNoTls, "no_tls", false, "Configure the main gateway to rather use plain HTTP")
	flags.StringVar(&niCertFile, "tls_cert_file", "", "TLS cert file path")
	flags.StringVar(&niKeyFile, "tls_key_file", "", "TLS key file path")
	flags.StringVar(&niLeEmailContact, "le_email", "", "Contact e-mail for Let's Encrypt provided certificate")
	flags.BoolVar(&niLeAcceptEula, "le_agree", false, "Accept Let's Encrypt EULA")
	flags.BoolVar(&niLeUseStagingCA, "le_staging", false, "Rather use staging CA entry point")
	flags.StringVar(&niYamlFile, "yaml", "", "Points toward a configuration in YAML format")
	flags.StringVar(&niJsonFile, "json", "", "Points toward a configuration in JSON format")
	flags.BoolVar(&niExitAfterInstall, "exit_after_install", false, "Simply exits main process after the installation is done")

	RootCmd.AddCommand(installCmd)
}<|MERGE_RESOLUTION|>--- conflicted
+++ resolved
@@ -260,28 +260,6 @@
 
 	// config.Save("cli", "Install / Setting default Port")	cmd.Println("Got the assets, internal is ", internal.String())
 
-<<<<<<< HEAD
-=======
-	// Manage TLS settings
-	var tls, tlsKey, tlsCert string
-	if config.Get("cert", "proxy", "ssl").Bool() {
-		if config.Get("cert", "proxy", "self").Bool() {
-			tls = "self_signed"
-		} else if config.Get("cert", "proxy", "email").String() != "" {
-			tls = config.Get("cert", "proxy", "email").String()
-			caddytls.Agreed = true
-			caddytls.DefaultCAUrl = config.Get("cert", "proxy", "caUrl").String()
-		} else {
-			cert := config.Get("cert", "proxy", "certFile").String()
-			key := config.Get("cert", "proxy", "keyFile").String()
-			if cert != "" && key != "" {
-				tlsCert = cert
-				tlsKey = key
-			}
-		}
-	}
-
->>>>>>> 2d3e1d1e
 	// config.Save("cli", "Install / Saving final configs")
 	// cmd.Println("final configs saved")
 
