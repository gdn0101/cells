--- conflicted
+++ resolved
@@ -1,22 +1,16 @@
 version: '3'
 services:
 
-    # Cells image one named volume for the data
+    # Cells image with one named volume for the data
     cells:
         image: pydio/cells:latest
         restart: always
-<<<<<<< HEAD
-        volumes: ["static:/root/.config/pydio/cells/static/pydio", "data:/root/.config/pydio/cells/data", "/path/to/your/ssl.cert:/root/ssl/ssl.cert", "/path/to/your/ssl.key:/root/ssl/ssl.key"]
-=======
         volumes: ["data:/root/.config/pydio/cells/data"]
->>>>>>> 2d0431e3
         ports: ["8080:8080"]
         environment:
             - CELLS_BIND=localhost:8080
             - CELLS_EXTERNAL=localhost:8080
             - CELLS_NO_SSL=0
-            - CELLS_SSL_CERT_FILE=/root/ssl/ssl.cert
-            - CELLS_SSL_KEY_FILE=/root/ssl/ssl.key
 
     # MySQL image with a default database cells and a dedicated user pydio
     mysql:
